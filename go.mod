--- conflicted
+++ resolved
@@ -1,12 +1,6 @@
 module github.com/YakDriver/smarterr
 
-<<<<<<< HEAD
 go 1.25.3
-=======
-go 1.24.0
-
-toolchain go1.24.4
->>>>>>> 3c7e93d4
 
 require (
 	github.com/hashicorp/hcl/v2 v2.24.0
